--- conflicted
+++ resolved
@@ -36,11 +36,7 @@
             related_problems = [ref_problem for ref_problem in os.listdir(os.path.join("src", "problems")) if ref_problem not in ["base", problem]]
         else:
             related_problems = args.related_problems.split(",")
-<<<<<<< HEAD
-        heuristic_generator.generate_from_reference(related_problems=related_problems, smoke_test=smoke_test)
-=======
         heuristic_generator.generate_from_reference(related_problems=related_problems, reference_data=args.reference_data, smoke_test=smoke_test)
->>>>>>> 7f29c42f
 
 if __name__ == "__main__":
     main()