--- conflicted
+++ resolved
@@ -16,13 +16,8 @@
 
     def run(self, env:BaseEnv, max_steps: int=None, **kwargs) -> bool:
         max_steps = max_steps if max_steps is not None else env.construction_steps * 2
-<<<<<<< HEAD
-        heuristic_work = True
-        while not env.is_complete_solution and heuristic_work:
-=======
         heuristic_work = BaseOperator()
         while not env.is_complete_solution and isinstance(heuristic_work, BaseOperator):
->>>>>>> 7f29c42f
             heuristic_work = env.run_heuristic(self.constructive_heuristic)
         for _ in range(max_steps - env.construction_steps):
             heuristic_work = env.run_heuristic(self.improve_heuristic)
